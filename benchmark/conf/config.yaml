--- conflicted
+++ resolved
@@ -9,20 +9,15 @@
 application_workers: 1
 iteration: 0
 iterations: 1
-<<<<<<< HEAD
 run_time: 30 # Default run time in seconds
-=======
-run_time: 30  # Default run time in seconds
 read_size: 262144 # Defaults to 256KiB, can go up to 1MiB.
->>>>>>> 9d44cbe3
 read_part_size: !!null
 region: "us-east-1"
 write_part_size: 16777216 # 16 MiB, to allow for uploads of large files
 object_size_in_gib: 100 # Size of the object to benchmark
 benchmark_type: "fio" # fio, prefetch, client, client-bp, crt
-s3_keys: !!null
-read_size: 256 * 1024 # read size in k
-# Network configuration
+s3_keys: !!null # Network configuration
+
 network:
     interface_names: []
     maximum_throughput_gbps:
