--- conflicted
+++ resolved
@@ -1,7 +1,6 @@
 import logging
 import os
 from subprocess import Popen, CalledProcessError
-import subprocess
 import tempfile
 from typing import Dict, Any
 from datetime import datetime, timezone
@@ -25,24 +24,6 @@
         self.fio_config = self.config_parser.get_fio_config()
         self.mount_dir = None
         self.target_pid = None
-        self.dev_id = None
-
-    def _get_dev_id(mount_dir):
-        """Get device ID from /proc/self/mountinfo for for overwriting read_ahead_kb."""
-        with open('/proc/self/mountinfo', 'r') as f:
-            for line in f:
-                fields = line.split()
-                if fields[4] == mount_dir:  # Check if mount point matches
-                    # Device ID is in the format "major:minor"
-                    dev_id = fields[2]
-                    return dev_id
-        raise RuntimeError(f"Could not find device ID for mount point {mount_dir}")
-
-    def _set_read_ahead(self, value):
-        read_ahead_path = f"/sys/class/bdi/{self.dev_id}/read_ahead_kb"
-        cmd = f'echo {value} > {read_ahead_path}'
-        # Needs sudo permissions
-        subprocess.run(['sudo', 'sh', '-c', cmd], check=True, capture_output=True)
 
     def setup(self) -> Dict[str, Any]:
         self.mount_dir = tempfile.mkdtemp(suffix=".mountpoint-s3")
@@ -73,16 +54,7 @@
         fio_env["UNIQUE_DIR"] = datetime.now(tz=timezone.utc).isoformat()
         fio_env["IO_ENGINE"] = self.fio_config['fio_io_engine']
         fio_env["RUN_TIME"] = str(self.common_config['run_time'])
-<<<<<<< HEAD
-        fio_env["READ_SIZE"] = self.common_config['read_size']
-=======
         fio_env["BLOCK_SIZE"] = str(self.common_config['read_size'])
-
-        # Increase the read_ahead_kb limit to allow reads higher than 256K.
-        # The script needs sudo permissions to overwrite this limit
-        if not self.fio_config['direct_io'] and self.common_config['read_size'] > 256 * 1024:
-            self._set_read_ahead(self.common_config['read_size'])
->>>>>>> 9d44cbe3
 
         log.info("Running FIO with args: %s; env: %s", subprocess_args, fio_env)
         subprocess_env = os.environ.copy()
